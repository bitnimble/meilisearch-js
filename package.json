{
  "name": "@meilisearch/meili-api",
  "version": "0.8.0",
  "description": "A js library to wrap the meili api ",
  "keywords": [
    "meili",
    "search",
    "instant",
    "relevant",
    "meilidb"
  ],
  "main": "./bundles/index.umd.js",
  "module": "./esm5/index.js",
  "es2015": "./esm2015/index.js",
  "typings": "./types/index.d.ts",
  "sideEffects": false,
  "repository": {
    "type": "git",
    "url": "https://github.com/qdequele/meili-api"
  },
  "author": "qdequele <quentin@meilisearch.com>",
  "license": "MIT",
  "engines": {
    "node": ">=10.0",
    "npm": ">=6.0",
    "yarn": "^1.0"
  },
  "scripts": {
    "cleanup": "shx rm -rf dist",
    "prebuild": "yarn cleanup && yarn verify",
    "build": "tsc && tsc --target es2018 --outDir dist/esm2015 && rollup -c config/rollup.config.js && rollup -c config/rollup.config.js --environment NODE_ENV:production",
    "postbuild": "node scripts/copy && yarn size",
    "docs": "typedoc -p . --theme minimal --target 'es6' --excludeNotExported --excludePrivate --ignoreCompilerErrors --exclude \"**/src/**/__tests__/*.*\" --out docs src/",
    "test": "jest -c ./config/jest.config.js",
    "test:watch": "yarn test --watch",
    "test:coverage": "yarn test --coverage",
    "test:ci": "yarn test --ci",
    "validate-js": "tsc -p ./config && tsc -p ./scripts",
    "verify": "yarn validate-js && yarn style && yarn test:ci",
    "commit": "git-cz",
    "style": "yarn format --list-different && yarn lint",
    "style:fix": "yarn format:fix && yarn lint:fix",
    "format": "prettier \"**/*.{ts,tsx,js,jsx,css,scss,sass,less,md}\"",
    "format:fix": "yarn format -- --write",
    "lint": "tslint --project tsconfig.json --format codeFrame",
    "lint:fix": "yarn lint -- --fix",
    "prerelease": "yarn build",
    "release": "standard-version",
    "postrelease": "node scripts/copy && node scripts/build && yarn release:github && yarn release:npm",
    "release:github": "git push --no-verify --follow-tags origin master",
    "release:npm": "yarn publish dist",
    "release:preflight": "yarn pack ./dist --dry-run",
    "size": "node scripts/file-size ./dist/bundles/index.umd.min.js ./dist/bundles/index.esm.min.js"
  },
  "config": {
    "commitizen": {
      "path": "cz-conventional-changelog"
    }
  },
  "lint-staged": {
    "**/*.{ts,tsx,js,jsx,css,scss,sass,less,md}": [
      "prettier --write",
      "git add"
    ],
    "src/**/*.{ts,tsx}": [
      "yarn lint:fix",
      "git add"
    ]
  },
  "peerDependencies": {
    "tslib": ">=1.10.0"
  },
  "dependencies": {
    "axios": "0.19.0"
  },
  "devDependencies": {
    "@types/jest": "24.0.25",
    "@types/node": "13.1.*",
    "@types/prettier": "1.18.4",
    "@types/webpack-config-utils": "2.3.0",
    "brotli-size": "4.0.0",
    "commitizen": "4.0.3",
    "cross-var": "1.1.0",
    "cz-conventional-changelog": "3.0.2",
    "gzip-size": "5.1.1",
    "jest": "25.0.0",
    "jest-watch-typeahead": "0.4.2",
    "kleur": "3.0.3",
    "lint-staged": "9.4.3",
    "prettier": "^1.19.1",
    "pretty-bytes": "5.3.0",
    "rollup": "1.29.0",
    "rollup-plugin-commonjs": "10.1.0",
    "rollup-plugin-json": "4.0.0",
    "rollup-plugin-node-builtins": "2.1.2",
    "rollup-plugin-node-globals": "1.4.0",
    "rollup-plugin-node-resolve": "5.2.0",
    "rollup-plugin-replace": "2.2.0",
    "rollup-plugin-sourcemaps": "0.4.2",
<<<<<<< HEAD
    "rollup-plugin-terser": "5.1.3",
    "rollup-plugin-uglify": "6.0.3",
=======
    "rollup-plugin-terser": "5.1.2",
    "rollup-plugin-uglify": "6.0.4",
>>>>>>> 23dc3cb1
    "shx": "0.3.2",
    "standard-version": "7.0.1",
    "ts-jest": "24.2.0",
    "tslib": "1.10.0",
    "tslint": "5.20.1",
    "tslint-config-prettier": "1.18.0",
    "tslint-config-standard": "9.0.0",
    "tslint-etc": "1.9.2",
    "tslint-react": "4.1.0",
    "typedoc": "0.15.6",
    "typescript": "3.7.4",
    "typescript-tslint-plugin": "0.5.5",
    "uglify": "0.1.5",
    "webpack-config-utils": "2.3.1"
  }
}<|MERGE_RESOLUTION|>--- conflicted
+++ resolved
@@ -97,13 +97,8 @@
     "rollup-plugin-node-resolve": "5.2.0",
     "rollup-plugin-replace": "2.2.0",
     "rollup-plugin-sourcemaps": "0.4.2",
-<<<<<<< HEAD
     "rollup-plugin-terser": "5.1.3",
-    "rollup-plugin-uglify": "6.0.3",
-=======
-    "rollup-plugin-terser": "5.1.2",
     "rollup-plugin-uglify": "6.0.4",
->>>>>>> 23dc3cb1
     "shx": "0.3.2",
     "standard-version": "7.0.1",
     "ts-jest": "24.2.0",
