--- conflicted
+++ resolved
@@ -274,13 +274,8 @@
    * @memberof MeiliSearch
    * @method getKey
    *
-<<<<<<< HEAD
    * @param {string} keyOrUid - Key or uid of the API key
-   * @returns {Promise<Keys>} Promise returning a key
-=======
-   * @param {string} key - Key
    * @returns {Promise<Key>} Promise returning a key
->>>>>>> 066c7a8e
    */
   async getKey(keyOrUid: string): Promise<Key> {
     const url = `keys/${keyOrUid}`
@@ -292,13 +287,8 @@
    * @memberof MeiliSearch
    * @method createKey
    *
-<<<<<<< HEAD
    * @param {KeyCreation} options - Key options
-   * @returns {Promise<Key>} Promise returning an object with keys
-=======
-   * @param {KeyPayload} options - Key options
    * @returns {Promise<Key>} Promise returning a key
->>>>>>> 066c7a8e
    */
   async createKey(options: KeyCreation): Promise<Key> {
     const url = `keys`
@@ -310,15 +300,9 @@
    * @memberof MeiliSearch
    * @method updateKey
    *
-<<<<<<< HEAD
    * @param {string} keyOrUid - Key
    * @param {KeyUpdate} options - Key options
-   * @returns {Promise<Key>} Promise returning an object with keys
-=======
-   * @param {string} key - Key
-   * @param {KeyPayload} options - Key options
    * @returns {Promise<Key>} Promise returning a key
->>>>>>> 066c7a8e
    */
   async updateKey(keyOrUid: string, options: KeyUpdate): Promise<Key> {
     const url = `keys/${keyOrUid}`
