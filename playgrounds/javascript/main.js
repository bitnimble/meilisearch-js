import './style.css'
import { MeiliSearch } from '../../src/meilisearch'
import dataset from '../../assets/small_movies.json'

const INDEX = 'js_playground'
const client = new MeiliSearch({
  host: 'http://localhost:7700',
  apiKey: 'masterKey',
})

<<<<<<< HEAD
const publicKey = new MeiliSearch({
  host: 'http://127.0.0.1:7700',
  apiKey: '3b3bf839485f90453acc6159ba18fbed673ca88523093def11a9b4f4320e44a5',
})

async function sleep(ms) {
  return await new Promise((resolve) => setTimeout(resolve, ms))
}

=======
>>>>>>> 65f2462d
;(async () => {
  // Delete if exist
  try {
    await client.index(INDEX).delete()
  } catch (e) {
    console.log('nop')
  }
  // index instance
  const index = client.index(INDEX)

  // add documents
  const { updateId } = await index.addDocuments(dataset)
  await index.waitForPendingUpdate(updateId)

  // documents
  const documents = await index.getDocuments()

  // indexes
  const indexes = await client.listIndexes()

  // search response
  const response = await publicKey.index(INDEX).search('the')

  console.log({
    indexes,
    documents,
    response,
  })

  document.querySelector('#app').innerHTML = `
    <div><h2>Indexes</h2> ${indexes
      .map((index) => `\n<div>${index.name}</div>`)
      .join('')}</div> <br>
    <div><h2>Documents</h2> ${documents
      .map((doc) => `\n<div>${doc.title}</div>`)
      .slice(0, 5)
      .join('')}</div>
    <div><h2>Search</h2> ${response.hits
      .map((hit) => `\n<div>${hit.title}</div>`)
      .slice(0, 5)
      .join('')}</div>
  `
})()<|MERGE_RESOLUTION|>--- conflicted
+++ resolved
@@ -8,7 +8,6 @@
   apiKey: 'masterKey',
 })
 
-<<<<<<< HEAD
 const publicKey = new MeiliSearch({
   host: 'http://127.0.0.1:7700',
   apiKey: '3b3bf839485f90453acc6159ba18fbed673ca88523093def11a9b4f4320e44a5',
@@ -18,8 +17,6 @@
   return await new Promise((resolve) => setTimeout(resolve, ms))
 }
 
-=======
->>>>>>> 65f2462d
 ;(async () => {
   // Delete if exist
   try {
